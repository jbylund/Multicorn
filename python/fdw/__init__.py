<<<<<<< HEAD
=======
def prnt(optdict):
    return optdict['filename']


>>>>>>> c9de6e13
class ForeignDataWrapper(object):

    def __init__(self, fdw_options):
        print "Initializing fdw"

    def execute(self, options):
        pass<|MERGE_RESOLUTION|>--- conflicted
+++ resolved
@@ -1,10 +1,3 @@
-<<<<<<< HEAD
-=======
-def prnt(optdict):
-    return optdict['filename']
-
-
->>>>>>> c9de6e13
 class ForeignDataWrapper(object):
 
     def __init__(self, fdw_options):
