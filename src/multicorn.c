--- conflicted
+++ resolved
@@ -474,14 +474,9 @@
         result = PyString_FromString(TextDatumGetCString(constant->constvalue));
     } else if (constant->consttype == 1700) {
         /* Its a numeric */
-<<<<<<< HEAD
         char*  number;
         number = DirectFunctionCall1(numeric_out, DatumGetNumeric(constant->constvalue));
-=======
-        Datum * number;
-        number = DirectFunctionCall2(numeric_to_char, constant->constvalue, CStringGetDatum(""));
->>>>>>> c803fd8e
-        result = PyString_FromString(number);
+        result = PyFloat_FromString(PyString_FromString(number), NULL);
     }
     return result;
 }
