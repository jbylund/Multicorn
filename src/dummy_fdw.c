/*-------------------------------------------------------------------------
 *
 *          foreign-data wrapper for dummy
 *
 * this software is released under the postgresql licence
 *
 * author: Kozea
 *
 *
 *-------------------------------------------------------------------------
 */

#include "postgres.h"
#include "access/reloptions.h"
#include "catalog/pg_foreign_table.h"
#include "catalog/pg_foreign_server.h"
#include "catalog/pg_user_mapping.h"
#include "commands/defrem.h"
#include "commands/explain.h"
#include "foreign/fdwapi.h"
#include "foreign/foreign.h"
#include "funcapi.h"
#include "miscadmin.h"
#include "nodes/makefuncs.h"
#include "optimizer/cost.h"
#include "utils/rel.h"
#include "utils/builtins.h"
#include <Python.h>

PG_MODULE_MAGIC;

/*
 * Options for the dummy wrapper
 */

typedef struct DummyState
{
  AttInMetadata *attinmeta;
  int rownum;
  PyObject *pFunc;
  PyObject *pIterator;
} DummyState;

extern Datum dummy_fdw_handler(PG_FUNCTION_ARGS);
extern Datum dummy_fdw_validator(PG_FUNCTION_ARGS);


PG_FUNCTION_INFO_V1(dummy_fdw_handler);
PG_FUNCTION_INFO_V1(dummy_fdw_validator);

/*
 * FDW functions declarations
 */
static FdwPlan *dummy_plan(Oid foreign_table_id, PlannerInfo *root, RelOptInfo *base_relation);
static void dummy_explain(ForeignScanState *node, ExplainState *es);
static void dummy_begin(ForeignScanState *node, int eflags);
static TupleTableSlot *dummy_iterate(ForeignScanState *node);
static void dummy_rescan(ForeignScanState *node);
static void dummy_end(ForeignScanState *node);

/*
  Helpers
*/
static void dummy_get_options(Oid foreign_table_id, PyObject *options_dict, char **module);
static PyObject * dummy_get_attributes_name(TupleDesc desc);
static HeapTuple pysequence_to_postgres_tuple(TupleDesc desc, PyObject *pyseq);
static HeapTuple pydict_to_postgres_tuple(TupleDesc desc, PyObject *pydict);
static char* pyobject_to_cstring(PyObject *pyobject);

const char* DATE_FORMAT_STRING = "%Y-%m-%d";

Datum
dummy_fdw_handler(PG_FUNCTION_ARGS)
{
  FdwRoutine *fdw_routine = makeNode(FdwRoutine);

  fdw_routine->PlanForeignScan = dummy_plan;
  fdw_routine->ExplainForeignScan = dummy_explain;
  fdw_routine->BeginForeignScan = dummy_begin;
  fdw_routine->IterateForeignScan = dummy_iterate;
  fdw_routine->ReScanForeignScan = dummy_rescan;
  fdw_routine->EndForeignScan = dummy_end;

  PG_RETURN_POINTER(fdw_routine);
}

Datum
dummy_fdw_validator(PG_FUNCTION_ARGS)
{
  PG_RETURN_BOOL(true);
}

static FdwPlan *
dummy_plan( Oid foreign_table_id,
            PlannerInfo *root,
            RelOptInfo  *base_relation)
{
  FdwPlan *fdw_plan;

  fdw_plan = makeNode(FdwPlan);

  fdw_plan->startup_cost = 10;
  base_relation->rows = 1;
  fdw_plan->total_cost = 15;

  return fdw_plan;
}

static void
dummy_explain(ForeignScanState *node, ExplainState *es)
{
  /* TODO: calculate real values */
  ExplainPropertyText("Foreign dummy", "dummy", es);

  if (es->costs)
    {
      ExplainPropertyLong("Foreign dummy cost", 10.5, es);
    }
}


static void
dummy_begin(ForeignScanState *node, int eflags)
{
  /*  TODO: do things if necessary */
  AttInMetadata  *attinmeta;
  Relation        rel = node->ss.ss_currentRelation;
  DummyState      *state;
<<<<<<< HEAD
  PyObject *pName, *pModule, *pArgs, *pValue, *options_dict, *pFunc, *pClass, *pObj, *pMethod, *pColumns;
=======
  PyObject *pName, *pModule, *pArgs, *pValue, *pOptions, *pFunc, *pClass, *pObj, *pMethod;
>>>>>>> a8857d03
  char *module;

  attinmeta = TupleDescGetAttInMetadata(rel->rd_att);
  state = (DummyState *) palloc(sizeof(DummyState));
  state->rownum = 0;
  state->attinmeta = attinmeta;
  node->fdw_state = (void *) state;

  Py_Initialize();
  pOptions = PyDict_New();
  dummy_get_options(RelationGetRelid(node->ss.ss_currentRelation),
<<<<<<< HEAD
                    options_dict, &module);
=======
                    pOptions, &module);

>>>>>>> a8857d03
  pName = PyUnicode_FromString("fdw");
  pModule = PyImport_Import(pName);
  if (PyErr_Occurred()) {
    PyErr_Print();
  }
  Py_DECREF(pName);

  if (pModule != NULL) {
    pFunc = PyObject_GetAttrString(pModule, "getClass");
    if (PyErr_Occurred()) {
      PyErr_Print();
      elog(ERROR, "Error in python, see the logs");
    }
    Py_DECREF(pModule);

    pArgs = PyTuple_New(1);
    pName = PyString_FromString(module);
    PyTuple_SetItem(pArgs, 0, pName);

    pClass = PyObject_CallObject(pFunc, pArgs);
    if (PyErr_Occurred()) {
      PyErr_Print();
      elog(ERROR, "Error in python, see the logs");
    }

    Py_DECREF(pArgs);
    Py_DECREF(pFunc);
<<<<<<< HEAD
    pArgs = PyTuple_New(2);
    pColumns = dummy_get_attributes_name(node->ss.ss_currentRelation->rd_att); 
    PyTuple_SetItem(pArgs, 0, options_dict);
    PyTuple_SetItem(pArgs, 1, pColumns);
=======
    /* Py_DECREF(pName); -> Make the pg crash -> ??*/

    pArgs = PyTuple_New(1);
    PyTuple_SetItem(pArgs, 0, pOptions);
>>>>>>> a8857d03
    pObj = PyObject_CallObject(pClass, pArgs);
    if (PyErr_Occurred()) {
      PyErr_Print();
      elog(ERROR, "Error in python, see the logs");
    }
    Py_DECREF(pArgs);
    Py_DECREF(pOptions);
    Py_DECREF(pClass);

    pArgs = PyTuple_New(0);
    pMethod = PyObject_GetAttrString(pObj, "execute");
    pValue = PyObject_CallObject(pMethod, pArgs);
    if (PyErr_Occurred()) {
        PyErr_Print();
        elog(ERROR, "Error in python, see the logs");
    }
    state->pIterator = PyObject_GetIter(pValue);
    Py_DECREF(pValue);
    Py_DECREF(pObj);
    Py_DECREF(pMethod);
    Py_DECREF(pArgs);
  } else {
    PyErr_Print();
    elog(ERROR, "Failed to load module");
  }
}


static TupleTableSlot *
dummy_iterate(ForeignScanState *node)
{
  TupleTableSlot  *slot = node->ss.ss_ScanTupleSlot;
  DummyState      *state = (DummyState *) node->fdw_state;
  HeapTuple        tuple;
  MemoryContext    oldcontext;
  PyObject        *pValue, *pArgs, *pIterator;

  ExecClearTuple(slot);

  pArgs = PyTuple_New(0);
  pIterator = state->pIterator;
  Py_DECREF(pArgs);
  if (pIterator == NULL) {
      /* propagate error */
  }
  pValue = PyIter_Next(pIterator);
  if (PyErr_Occurred()) {
    /* Stop iteration */
    PyErr_Print();
    return slot;
  }
  if (pValue == NULL){
    return slot;
  }
  oldcontext = MemoryContextSwitchTo(node->ss.ps.ps_ExprContext->ecxt_per_query_memory);
  MemoryContextSwitchTo(oldcontext);
  if(PyMapping_Check(pValue)){
      tuple = pydict_to_postgres_tuple(node->ss.ss_currentRelation->rd_att
          , pValue);
  }else if (PySequence_Check(pValue)){
      tuple = pysequence_to_postgres_tuple(node->ss.ss_currentRelation->rd_att
          , pValue);
  }else{
    elog(ERROR, "Cannot transform anything else than mappings and sequences to rows");
  }
  Py_DECREF(pValue);
  ExecStoreTuple(tuple, slot, InvalidBuffer, false);
  state->rownum++;
  return slot;
}

static void
dummy_rescan(ForeignScanState *node)
{
  DummyState *state = (DummyState *) node->fdw_state;
  state->rownum = 0;
}

static void
dummy_end(ForeignScanState *node)
{
  DummyState *state = (DummyState *) node->fdw_state;
  Py_DECREF(state->pIterator);
  Py_Finalize();
}


static void
dummy_get_options(Oid foreign_table_id, PyObject *pOptions, char **module)
{
  ForeignTable    *f_table;
  ForeignServer    *f_server;
  List            *options;
  ListCell        *lc;
  bool got_module = false;
  f_table = GetForeignTable(foreign_table_id);
  f_server = GetForeignServer(f_table->serverid);

  options = NIL;
  options = list_concat(options, f_table->options);
  options = list_concat(options, f_server->options);

  foreach(lc, options) {

    DefElem *def = (DefElem *) lfirst(lc);

    if (strcmp(def->defname, "wrapper") == 0) {
      *module = defGetString(def);
      got_module = true;
    } else {
      PyDict_SetItemString(pOptions, def->defname,
                           PyString_FromString(defGetString(def)));
    }
  }
  if (!got_module) {
    ereport(ERROR,
            (errcode(ERRCODE_FDW_OPTION_NAME_NOT_FOUND),
             errmsg("wrapper option not found"),
             errhint("You must set wrapper option to a ForeignDataWrapper python class, for example fdw.csv.CsvFdw")));
  }
}

static HeapTuple
pydict_to_postgres_tuple(TupleDesc desc, PyObject *pydict)
{
  HeapTuple tuple;
  AttInMetadata *attinmeta = TupleDescGetAttInMetadata(desc);
  char * key;
  char **tup_values;
  int i, natts;
  natts = desc->natts;
  tup_values = (char **) palloc(sizeof(char *) * natts);
  for(i = 0; i< natts; i++){
    key = NameStr(desc->attrs[i]->attname);
    tup_values[i] = pyobject_to_cstring(PyMapping_GetItemString(pydict, key));
  }
  tuple = BuildTupleFromCStrings(attinmeta, tup_values);
  return tuple;
}

static HeapTuple
pysequence_to_postgres_tuple(TupleDesc desc, PyObject *pyseq)
{
  HeapTuple tuple;
  AttInMetadata *attinmeta = TupleDescGetAttInMetadata(desc);
  char **tup_values;
  Py_ssize_t i, natts;
  natts = desc->natts;
  if (PySequence_Size(pyseq) != natts){
    elog(ERROR, "The python backend did not return a valid sequence");
  }else{
      tup_values = (char **) palloc(sizeof(char *) * natts);
      for(i = 0; i< natts; i++){
        tup_values[i] = pyobject_to_cstring(PySequence_GetItem(pyseq, i));
      }
      tuple = BuildTupleFromCStrings(attinmeta, tup_values);
  }
  return tuple;
}


static char* pyobject_to_cstring(PyObject *pyobject)
{
    PyObject * date_module = PyImport_Import(
                PyUnicode_FromString("datetime"));
    PyObject * date_cls = PyObject_GetAttrString(date_module, "date");
    if(PyNumber_Check(pyobject)){
        return PyString_AsString(PyObject_Str(pyobject));
    }
    if(PyObject_IsInstance(pyobject, date_cls)){
        PyObject * date_format_method = PyObject_GetAttrString(pyobject, "strftime");
        PyObject * pArgs = PyTuple_New(1);
        PyObject * formatted_date = PyObject_CallObject(date_format_method, pArgs);
        PyTuple_SetItem(pArgs, 0, PyString_FromString(DATE_FORMAT_STRING));
        return PyString_AsString(formatted_date);
    }
    Py_DECREF(date_module);
    Py_DECREF(date_cls);
    return PyString_AsString(pyobject);
}

static PyObject * dummy_get_attributes_name(TupleDesc desc)
{
    char * key;
    Py_ssize_t i, natts;
    natts = desc->natts;
    PyObject * list = PyList_New(natts);
    for(i = 0; i< natts; i++){
        key = NameStr(desc->attrs[i]->attname);
        PyList_Append(list, PyString_FromString(key));
    }
    return list;
}<|MERGE_RESOLUTION|>--- conflicted
+++ resolved
@@ -62,7 +62,7 @@
   Helpers
 */
 static void dummy_get_options(Oid foreign_table_id, PyObject *options_dict, char **module);
-static PyObject * dummy_get_attributes_name(TupleDesc desc);
+static void dummy_get_attributes_name(TupleDesc desc, PyObject* list);
 static HeapTuple pysequence_to_postgres_tuple(TupleDesc desc, PyObject *pyseq);
 static HeapTuple pydict_to_postgres_tuple(TupleDesc desc, PyObject *pydict);
 static char* pyobject_to_cstring(PyObject *pyobject);
@@ -126,11 +126,7 @@
   AttInMetadata  *attinmeta;
   Relation        rel = node->ss.ss_currentRelation;
   DummyState      *state;
-<<<<<<< HEAD
-  PyObject *pName, *pModule, *pArgs, *pValue, *options_dict, *pFunc, *pClass, *pObj, *pMethod, *pColumns;
-=======
-  PyObject *pName, *pModule, *pArgs, *pValue, *pOptions, *pFunc, *pClass, *pObj, *pMethod;
->>>>>>> a8857d03
+  PyObject *pName, *pModule, *pArgs, *pValue, *pOptions, *pFunc, *pClass, *pObj, *pMethod, *pColumns;
   char *module;
 
   attinmeta = TupleDescGetAttInMetadata(rel->rd_att);
@@ -142,12 +138,7 @@
   Py_Initialize();
   pOptions = PyDict_New();
   dummy_get_options(RelationGetRelid(node->ss.ss_currentRelation),
-<<<<<<< HEAD
-                    options_dict, &module);
-=======
                     pOptions, &module);
-
->>>>>>> a8857d03
   pName = PyUnicode_FromString("fdw");
   pModule = PyImport_Import(pName);
   if (PyErr_Occurred()) {
@@ -175,17 +166,12 @@
 
     Py_DECREF(pArgs);
     Py_DECREF(pFunc);
-<<<<<<< HEAD
     pArgs = PyTuple_New(2);
-    pColumns = dummy_get_attributes_name(node->ss.ss_currentRelation->rd_att); 
-    PyTuple_SetItem(pArgs, 0, options_dict);
+    pColumns = PyList_New(0);
+    dummy_get_attributes_name(node->ss.ss_currentRelation->rd_att, pColumns);
+    PyTuple_SetItem(pArgs, 0, pOptions);
     PyTuple_SetItem(pArgs, 1, pColumns);
-=======
     /* Py_DECREF(pName); -> Make the pg crash -> ??*/
-
-    pArgs = PyTuple_New(1);
-    PyTuple_SetItem(pArgs, 0, pOptions);
->>>>>>> a8857d03
     pObj = PyObject_CallObject(pClass, pArgs);
     if (PyErr_Occurred()) {
       PyErr_Print();
@@ -351,9 +337,18 @@
 {
     PyObject * date_module = PyImport_Import(
                 PyUnicode_FromString("datetime"));
+    Py_ssize_t unicode_size;
     PyObject * date_cls = PyObject_GetAttrString(date_module, "date");
     if(PyNumber_Check(pyobject)){
         return PyString_AsString(PyObject_Str(pyobject));
+    }
+    if(pyobject == Py_None){
+        return NULL;
+    }
+    if(PyUnicode_Check(pyobject)){
+        unicode_size = PyUnicode_GET_SIZE(pyobject);
+        elog(INFO, "Unicode object");
+        return PyString_AsString(PyUnicode_Encode(pyobject, unicode_size, "utf8", NULL));
     }
     if(PyObject_IsInstance(pyobject, date_cls)){
         PyObject * date_format_method = PyObject_GetAttrString(pyobject, "strftime");
@@ -367,15 +362,13 @@
     return PyString_AsString(pyobject);
 }
 
-static PyObject * dummy_get_attributes_name(TupleDesc desc)
+static void dummy_get_attributes_name(TupleDesc desc, PyObject * list)
 {
     char * key;
     Py_ssize_t i, natts;
     natts = desc->natts;
-    PyObject * list = PyList_New(natts);
     for(i = 0; i< natts; i++){
         key = NameStr(desc->attrs[i]->attname);
         PyList_Append(list, PyString_FromString(key));
     }
-    return list;
 }