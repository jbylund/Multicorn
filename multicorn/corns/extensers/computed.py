--- conflicted
+++ resolved
@@ -206,31 +206,21 @@
                     return foreign[relation.on]
                 return foreign
             reverse = {relation.uses: link_getter}
-<<<<<<< HEAD
-            self.relations.remove(relation)
-
+
+            self.relations.append(relation)
+            self._pending_relations.remove(relation)
             if relation.reverse_suffix:
                 if isinstance(remote_corn, ComputedExtenser):
                     remote_corn.register(
                         "%s%s" % (self.name.lower(), relation.reverse_suffix),
                         self.all.filter(
                             getattr(c, relation.uses) == getattr(c(-1), relation.on)))
-
-=======
-            self.relations.append(relation)
-            self._pending_relations.remove(relation)
->>>>>>> 9dd67626
             super(RelationExtenser, self).register(relation.name, foreign, reverse)
 
     def bind(self, multicorn):
         self._bind_relations(multicorn)
         super(RelationExtenser, self).bind(multicorn)
 
-<<<<<<< HEAD
-    def register(self, name, to, on=None, uses=None, multiple=True, reverse_suffix='s'):
-        """Do not actually register the property, wait for late binding"""
-        self.relations.append(Relation(name, to, on, uses, multiple, reverse_suffix))
-=======
 
     def __replace_by_id_props(self, request, relation):
         replacement = requests.LiteralRequest(True)
@@ -241,10 +231,10 @@
         return replacement
 
 
-    def register(self, name, to, on=None, uses=None, multiple=True):
+    def register(self, name, to, on=None, uses=None, multiple=True, reverse_suffix='s'):
         """Do not actually register the property, wait for late binding"""
-        self._pending_relations.append(Relation(name, to, on, uses, multiple))
->>>>>>> 9dd67626
+        self._pending_relations.append(Relation(name, to, on, uses, multiple, reverse_suffix))
+
 
     def registration(self):
         self._bind_relations(self.multicorn)
