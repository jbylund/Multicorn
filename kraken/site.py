--- conflicted
+++ resolved
@@ -158,18 +158,6 @@
         module.kraken = self
         module.kalamar = self.kalamar_site
         sys.modules[self.package_name] = module
-<<<<<<< HEAD
-=======
-        def get_path(request, path, **kwargs):
-            """Get static file at ``path``."""
-            filename = os.path.join(self.site_root, self.static_path, path)
-            if u"/.." in filename:
-                raise werkzeug.exceptions.Forbidden
-            return StaticFileResponse(filename)
-
-        self.url_map.add(Rule(
-                "/%s/<path:path>" % static_path.strip("/"), endpoint=get_path))
->>>>>>> 922f89e0
     
     def __call__(self, environ, start_response):
         """WSGI entry point for every HTTP request."""
@@ -262,13 +250,8 @@
         defining the relative path to the template
 
         """
-<<<<<<< HEAD
-        function.krakensite = self
         function.template = find_template(
             function.template_path, self.engines, self.template_root)
-=======
-        function.template = find_template(function.template_path, self.engines, self.template_root)
->>>>>>> 922f89e0
         if function.template is None:
             raise RuntimeError(
                 "The template %s used by function %s doesn't exist" % (
