# -*- coding: utf-8 -*-
# This file is part of Dyko
# Copyright © 2008-2009 Kozea
#
# This library is free software: you can redistribute it and/or modify
# it under the terms of the GNU General Public License as published by
# the Free Software Foundation, either version 3 of the License, or
# (at your option) any later version.
#
# This library is distributed in the hope that it will be useful,
# but WITHOUT ANY WARRANTY; without even the implied warranty of
# MERCHANTABILITY or FITNESS FOR A PARTICULAR PURPOSE.  See the
# GNU General Public License for more details.
#
# You should have received a copy of the GNU General Public License
# along with Kalamar.  If not, see <http://www.gnu.org/licenses/>.

"""
Parsers for databases.

"""

from kalamar.storage import base
from kalamar.item import CapsuleItem
from kalamar.utils import Condition, operators
from kalamar.config import Config


class OneToManyDBCapsule(CapsuleItem):
    """TODO doc
    
    """
    format = 'onetomany_db_capsule'

    @property
    def _old_subitems(self):
        """List of subitems present when the capsule was created or saved."""
        if not hasattr(self, '__old_subitems'):
            # First call to ``_old_subitems``, initialize ``subitems``
            return self._load_subitems()
        return self.__old_subitems
    
    def _load_subitems(self):
        """Load and return capsule subitems."""
        # Search items in link table matching self keys
        request = [
            Condition(foreign_key, operators['='], self[capsule_key])
            for foreign_key, capsule_key in zip(
                self._access_point.config.additional_properties['children_foreign_keys'].split('/'),
                self._access_point.config.additional_properties['capsule_keys'].split('/'))]
                
        items = self._access_point.site.search(
<<<<<<< HEAD
            self._access_point.config.additional_properties['children_access_point'], request)
        sorting_column = self._access_point.config.additional_properties['children_storting_column']
=======
            self._access_point.config['children_access_point'], request)
        sorting_column = self._access_point.config['children_sorting_column']
>>>>>>> ae105baf
        items.sort(key=lambda item: item[sorting_column])
        self.__old_subitems = items
        return items

    def serialize(self):
        """Save all subitems in the linking table."""
<<<<<<< HEAD
        sorting_column = self._access_point.config.additional_properties['children_storting_column']
=======
        sorting_column = self._access_point.config['children_sorting_column']
>>>>>>> ae105baf
        keys = zip(
            self._access_point.config.additional_properties['children_foreign_keys'].split('/'),
            self._access_point.config.additional_properties['capsule_keys'].split('/'))
        
        for subitem in self._old_subitems:
            # Delete old item from physical storage before doing anything else
            # to avoid data collision when saving data
            self._access_point.site.remove(subitem)
            if subitem not in self.subitems:
                # Remove all subitems not in ``self.subitems``
                for foreign_key, capsule_key in keys:
                    subitem[foreign_key] = None
                    # TODO: setting an unused rank is useful here not to erase
                    #       older data using the same primary key
                    self._access_point.site.save(subitem)

        for subitem in self.subitems:
            # Update order and foreign keys in kalamar item
            subitem[sorting_column] = self.subitems.index(subitem)
            for foreign_key, capsule_key in keys:
                subitem[foreign_key] = self[capsule_key]
            # Save item
            self._access_point.site.save(subitem)

class ManyToManyDBCapsule(CapsuleItem):
    """A capsule format for items stored in databases.
    
    This parser can store capsules in databases without additional public
    access points.
    
    A table is needed in the same database as the capsule (but not necessarily
    in the same database as the subitems). This table is called the linking
    table, as it links the capsule access point and the item access point.
    
    """
    format = 'manytomany_db_capsule'


    def make_config(self,capsule_url,link_access_point_name,link_table_name):
        url = '%s?%s' % (capsule_url.split('?')[0], link_table_name)
        config = Config(url,link_access_point_name,{},None,self._access_point.basedir)
        config.site = self._access_point.site
        return config


    def __init__(self, access_point, opener=None, storage_properties={}):
        """DBCapsule instance initialisation."""
        super(ManyToManyDBCapsule, self).__init__(
            access_point, opener, storage_properties)
        self._link_ap = None
    
    def _load_subitems(self):
        """Load and return capsule subitems.
        
        This function also creates a private access point for the linking
        table.

        """
        capsule_url = self._access_point.config.url
        self.capsule_table_name = capsule_url.split('?')[-1]
        self.foreign_access_point_name = \
            self._access_point.config.additional_properties['foreign_access_point']
        link_table_name = self._access_point.config.additional_properties['link_table']
        self.capsule_keys = self._access_point.config.additional_properties['capsule_keys'].split('/')
        self.foreign_keys = self._access_point.config.additional_properties['foreign_keys'].split('/')
        self.link_capsule_keys = \
            self._access_point.config.additional_properties['link_capsule_keys'].split('/')
        self.link_foreign_keys = \
            self._access_point.config.additional_properties['link_foreign_keys'].split('/')
        self.link_sort_key = self._access_point.config.additional_properties['order_by']
        link_access_point_name = '_%s_%s' % (
            self.capsule_table_name, self.foreign_access_point_name)

        # Create an access point if not already done
        if not self._link_ap:
            config = self.make_config(capsule_url,link_access_point_name,link_table_name)
            self._link_ap = base.AccessPoint.from_url(config)
            self._access_point.site.access_points[link_access_point_name] = \
                self._link_ap

        # Search items in link table matching self keys
        request = [
            Condition(link_capsule_key, operators['='], self[capsule_key])
            for capsule_key, link_capsule_key
            in zip(self.capsule_keys, self.link_capsule_keys)]
        items = self._access_point.site.search(link_access_point_name, request)
        items.sort(key=lambda x: x[self.link_sort_key])
        
        # Return items in foreign table matching link item keys
        for item in items:
            request = [
                Condition(foreign_key, operators['='], item[link_foreign_key])
                for foreign_key, link_foreign_key
                in zip(self.foreign_keys, self.link_foreign_keys)]
            item = self._access_point.site.open(
                self.foreign_access_point_name, request)
            yield item

    def serialize(self):
        """Save all subitems in the linking table."""
        self.subitems # trigger _load_subitems
        
        # Remove all items in link table matching self keys
        # TODO: this can be optimised
        request = [
            Condition(link_capsule_key, operators['='], self[capsule_key])
            for capsule_key, link_capsule_key
            in zip(self.capsule_keys, self.link_capsule_keys)]
        self._access_point.site.remove_many(
            self._link_ap.config.name, request)
        
        for number, subitem in enumerate(self.subitems):
            properties = {}
            
            for capsule_key, link_capsule_key in zip(
                self.capsule_keys,self.link_capsule_keys):
                properties[link_capsule_key] = self[capsule_key]
            
            for foreign_key, link_foreign_key in zip(
                self.foreign_keys, self.link_foreign_keys):
                properties[link_foreign_key] = subitem[foreign_key]
            
            item = self._access_point.site.create_item(
                self._link_ap.config.name, properties)
            item[self.link_sort_key] = number
            self._access_point.site.save(item)



class GenericManyToManyDBCapsule(CapsuleItem):
    """A capsule format for items stored in databases.
    
    This parser can store capsules in databases without additional public
    access points.
    
    A table is needed in the same database as the capsule (but not necessarily
    in the same database as the subitems). This table is called the linking
    table, as it links the capsule access point and the item access point.
    
    """
    format = 'generic_manytomany_db_capsule'

    def __init__(self, access_point, opener=None, storage_properties={}):
        """DBCapsule instance initialisation."""
        super(GenericManyToManyDBCapsule, self).__init__(
            access_point, opener, storage_properties)
        self._link_ap = None

    def make_config(self,capsule_url,link_access_point_name,link_table_name):
        url = '%s?%s' % (capsule_url.split('?')[0], link_table_name)
        config = Config(url,link_access_point_name,{},None,self._access_point.basedir)
        config.site = self._access_point.site
        return config
    
    def _load_subitems(self):
        """Load and return capsule subitems.
        
        This function also creates a private access point for the linking
        table.

        """
        capsule_url = self._access_point.config.url
        self.capsule_table_name = capsule_url.split('?')[-1]
        link_table_name = self._access_point.config.additional_properties['link_table']
        self.capsule_keys = self._access_point.config.additional_properties['capsule_keys'].split('/')
        self.link_capsule_keys = \
            self._access_point.config.additional_properties['link_capsule_keys'].split('/')
        self.link_sort_key = self._access_point.config.additional_properties['order_by']
        self.access_point_key = self._access_point.config.additional_properties['access_point_key']
        self.request_key = self._access_point.config.additional_properties['request_key']
        
        link_access_point_name = '_%s_%s' % (
            self.capsule_table_name, link_table_name)

        # Create an access point if not already done
        if not self._link_ap:
            config = self.make_config(capsule_url,link_access_point_name,link_table_name)
            self._link_ap = base.AccessPoint.from_url(config)
            self._access_point.site.access_points[link_access_point_name] = \
                self._link_ap

        # Search items in link table matching self keys
        request = [
            Condition(link_capsule_key, operators['='], self[capsule_key])
            for capsule_key, link_capsule_key
            in zip(self.capsule_keys, self.link_capsule_keys)]
        items = self._access_point.site.search(link_access_point_name, request)
        items.sort(key=lambda x: x[self.link_sort_key])
        
        # Return items in foreign access points matching link item keys
        for link_item in items:
            request = link_item[self.request_key]
            access_point_name = link_item[self.access_point_key]
            
            item = self._access_point.site.open(
                access_point_name, request)            
            yield item

    def serialize(self):
        """Save all subitems in the linking table."""
        self.subitems # trigger _load_subitems
        
        # Remove all items in link table matching self keys
        # TODO: this can be optimised
        request = [
            Condition(link_capsule_key, operators['='], self[capsule_key])
            for capsule_key, link_capsule_key
            in zip(self.capsule_keys, self.link_capsule_keys)]
        self._access_point.site.remove_many(
            self._link_ap.config.name, request)

        # Save all link items
        for number, subitem in enumerate(self.subitems):
            properties = {}
            
            for capsule_key, link_capsule_key \
            in zip(self.capsule_keys,self.link_capsule_keys):
                properties[link_capsule_key] = self[capsule_key]
            
            properties[self.access_point_key] = subitem.access_point_name
            properties[self.request_key] = subitem.request
            
            link_item = self._access_point.site.create_item(
                self._link_ap.config.name, properties)
            link_item[self.link_sort_key] = number
            self._access_point.site.save(link_item)<|MERGE_RESOLUTION|>--- conflicted
+++ resolved
@@ -50,24 +50,15 @@
                 self._access_point.config.additional_properties['capsule_keys'].split('/'))]
                 
         items = self._access_point.site.search(
-<<<<<<< HEAD
-            self._access_point.config.additional_properties['children_access_point'], request)
-        sorting_column = self._access_point.config.additional_properties['children_storting_column']
-=======
-            self._access_point.config['children_access_point'], request)
-        sorting_column = self._access_point.config['children_sorting_column']
->>>>>>> ae105baf
+        self._access_point.config.additional_properties['children_access_point'], request)
+        sorting_column = self._access_point.config.additional_properties['children_sorting_column']
         items.sort(key=lambda item: item[sorting_column])
         self.__old_subitems = items
         return items
 
     def serialize(self):
         """Save all subitems in the linking table."""
-<<<<<<< HEAD
-        sorting_column = self._access_point.config.additional_properties['children_storting_column']
-=======
-        sorting_column = self._access_point.config['children_sorting_column']
->>>>>>> ae105baf
+        sorting_column = self._access_point.config.additional_properties['children_sorting_column']
         keys = zip(
             self._access_point.config.additional_properties['children_foreign_keys'].split('/'),
             self._access_point.config.additional_properties['capsule_keys'].split('/'))
