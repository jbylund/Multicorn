--- conflicted
+++ resolved
@@ -54,46 +54,34 @@
         
         # Create a real file descriptor, as VorbisFile does not accept a stream
         self._stream.seek(0)
-<<<<<<< HEAD
-        file = NamedTemporaryFile()
-        file.write(self._stream.read())
-        file.seek(0)
-        vorbis_tags = Open(file.name)
+        temporary_file = NamedTemporaryFile()
+        temporary_file.write(self._stream.read())
+        temporary_file.seek(0)
+        vorbis_tags = Open(temporary_file.name)
         
         for key in vorbis_tags:
             properties.setlist(key, vorbis_tags[key])
         
-        file.close()
-=======
-        temporary_file = TemporaryFile()
-        temporary_file.write(self._stream.read())
-        temporary_file.seek(0)
-        vorbis_file = vorbis.VorbisFile(temporary_file)
-        properties['time_length'] = vorbis_file.time_total(0)
-        
-        comment = vorbis_file.comment()
-        for key, values in comment.as_dict().items():
-            properties.setlist(key, values)
->>>>>>> e0cc47ff
+        temporary_file.close()
         
         return properties
     
     def _custom_serialize(self, properties):
         """Return the whole file into a bytes string."""
         
-        file = NamedTemporaryFile()
-        file.file.write(self.properties['_content'])
+        temporary_file = NamedTemporaryFile()
+        temporary_file.file.write(self.properties['_content'])
         
-        vorbis_tags = Open(file.name)
+        vorbis_tags = Open(temporary_file.name)
         keys = self.properties.parser_keys()
         keys.remove('_content')
         for key in keys:
             vorbis_tags[key] = self.properties.getlist(key)
         vorbis_tags.save()
         
-        file.file.flush()
-        file.seek(0)
-        self.properties['_content'] = file.read()
+        temporary_file.file.flush()
+        temporary_file.seek(0)
+        self.properties['_content'] = temporary_file.read()
         
         return self.properties['_content']
     
