--- conflicted
+++ resolved
@@ -286,16 +286,8 @@
         move = old_path and (old_path != new_path)
         change = item.content_modified()
         if change:
-<<<<<<< HEAD
-            if move:
-                # Remove old_path
-                self.remove(item)
-            # get the serialized content BEFORE we overwrite the file
+            # get the serialized content BEFORE we overwrite or remove the file
             # that is because parsing is made as late as possible:
-=======
-            # get the serialized content BEFORE we overwrite or remove the file
-            # that is because parsing is made as late as possible :
->>>>>>> ea0134a1
             # item.serialize() may still need the file to be there
             content = item.serialize()
             if move:
