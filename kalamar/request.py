--- conflicted
+++ resolved
@@ -54,19 +54,12 @@
             self.__class__.__name__, self.left_operand, self.operator,
             self.right_operand)
 
-<<<<<<< HEAD
-    def walk(self, func, values={}):
-        """ Returns a dict containing the result from applying func to each child """
-        values[self] = func(self)
+    def walk(self, func, values=None):
+        """ Returns a list containing the result from applying func to each child """
+        valus = values or {}
+        for branch in (self.left_operand, self.right_operand):
+            values = branch.walk(func,values)
         return values
-
-=======
-    def walk(self, func, values=[]):
-        """ Returns a list containing the result from applying func to each child """
-        for branch in (self.left_operand, self.right_operand):
-            values.extend(branch.walk(func,values))
-        return values
->>>>>>> ec0a7274
 
     def test(self, item):
         """Return if :prop:`item` matches the request."""
@@ -116,32 +109,12 @@
     def value(self):
         return self.right_operand
     
-<<<<<<< HEAD
-class CompositeRequest(Request):
-    """Abstract class for composite requests, such as "AND" and "OR" 
-    
-    Both operands should be Requests
-    
-    """ 
-    def walk(self, func, values={}):
-        """ Returns a list containing the result from applying func to each leaf node """
-        for branch in (self.left_operand, self.right_operand):
-            values.update(branch.walk(func,values)
-        values[self] = func(self)
-        return values
-
-
-
-
-class And(CompositeRequest):
-=======
     def walk(self, func, values=[]):
         """ Returns a list containing the result from applying func to each child """
         return func(self)
 
 
 class And(Request):
->>>>>>> ec0a7274
     """Container for ``(first, and, (second, and, (...)))``."""
     def __init__(self, *values):
         values = list(values)
@@ -180,18 +153,13 @@
         self.request = request
         self.subviews = {}
         self.joins = {}
-<<<<<<< HEAD
         self.orphan_request = {}
         
         #Process the bouzin
-=======
-
->>>>>>> ec0a7274
         self._process_aliases(aliases)
         self.classify()
 
 	def _process_aliases(self, aliases):
-<<<<<<< HEAD
 		for key,val in aliases.items():
 			if not '.' val:
 				self.my_aliases[key] = val
@@ -204,7 +172,6 @@
 
 	def _classify(self):
         """ Build subviews from the aliases and request """
-=======
             for key, value in aliases.items():
                 if "." not in val:
                     self.my_aliases[key] = value
@@ -213,7 +180,6 @@
 
     def classify(self):
         """Build subviews from the aliases and request."""
->>>>>>> ec0a7274
         self.subviews = {}
         self.joins = {}
         for alias, property_path in self._other_aliases.items():
@@ -235,7 +201,6 @@
             root = root[1:] if root.startswith("<") else rooddt
             return root
 
-<<<<<<< HEAD
         #Builds a dict mapping property_names to elementary Conditions
         joins_from_request = sorted(self.request.walk(join_from_request),lambda req,prop )
         joins_from_request = dict([(key, list(group)) \ 
@@ -245,15 +210,3 @@
         self.joins.update(dict([(key,True) for key in joins_from_request]))
 
 
-=======
-        # Builds a dict mapping property_names to elementary Condition
-        joins_from_request = sorted(
-            self.request.walk(join_from_request), lambda x, y: x)
-        joins_from_request = dict(
-            (key, list(group)) for key, group
-            in groupby(joins_from_request, lambda x, y: x))
-        for key, value in joins_from_request.items():
-            self.joins[key] = True
-
-        self.joins.update(dict((key,True) for key in joins_from_request))
->>>>>>> ec0a7274
